use std::collections::HashMap;

use quote::{Tokens, ToTokens};
<<<<<<< HEAD
use syn::{Body, Field, Variant, VariantData, MacroInput, Ident, TyParam, parse_ty_param_bound};
use utils::{number_idents, numbered_vars, get_field_types, field_idents};
=======
use syn::{Body, Field, Variant, VariantData, DeriveInput};
use utils::{number_idents, get_field_types, field_idents};
>>>>>>> 42b580ba


/// Provides the hook to expand `#[derive(From)]` into an implementation of `From`
pub fn expand(input: &DeriveInput, _: &str) -> Tokens {
    match input.body {
        Body::Struct(VariantData::Tuple(ref fields)) => tuple_from(input, fields),
        Body::Struct(VariantData::Struct(ref fields)) => struct_from(input, fields),
        Body::Enum(ref variants) => enum_from(input, variants),
        Body::Struct(VariantData::Unit) => struct_from(input, &vec![]),
    }
}

<<<<<<< HEAD
pub fn simple_from_impl<T: ToTokens>(input: &MacroInput, fields: &Vec<Field>, body: T) -> Tokens {
=======
pub fn from_impl<T: ToTokens>(input: &DeriveInput, fields: &Vec<Field>, body: T) -> Tokens {
>>>>>>> 42b580ba
    let (impl_generics, ty_generics, where_clause) = input.generics.split_for_impl();
    let input_type = &input.ident;
    let original_types = &get_field_types(fields);
    quote!{
        impl#impl_generics ::std::convert::From<(#(#original_types),*)> for #input_type#ty_generics #where_clause {

            #[allow(unused_variables)]
            fn from(original: (#(#original_types),*)) -> #input_type#ty_generics {
                #body
            }
        }
    }
}

<<<<<<< HEAD
pub fn into_from_impl<T: ToTokens>(input: &MacroInput, fields: &Vec<Field>, body: T) -> Tokens {
    let mut generics = input.generics.clone();
    let input_type = &input.ident;
    let original_types = &get_field_types(fields);
    let into_names = numbered_vars(original_types.len(), "Into");
    let extra_ty_params = into_names
        .iter()
        .zip(original_types)
        .map(|(name, ty)| {
            TyParam {
                attrs: vec![],
                ident: Ident::from(name.to_string()),
                bounds: vec![parse_ty_param_bound(&quote!(::std::convert::Into<#ty>).to_string())
                                 .unwrap()],
                default: None,
            }
        });
    generics.ty_params.append(extra_ty_params);
    let (impl_generics, ty_generics, where_clause) = generics.split_for_impl();
    quote!{
        impl#impl_generics ::std::convert::From<(#(#into_names),*)> for #input_type#ty_generics #where_clause {

            #[allow(unused_variables)]
            fn from(original: (#(#original_types),*)) -> #input_type#ty_generics {
                #body
            }
        }
    }
}

fn tuple_from(input: &MacroInput, fields: &Vec<Field>) -> Tokens {
=======
fn tuple_from(input: &DeriveInput, fields: &Vec<Field>) -> Tokens {
>>>>>>> 42b580ba
    let input_type = &input.ident;
    let body = tuple_body(input_type, fields);
    into_from_impl(input, fields, body)
}

fn tuple_body<T: ToTokens>(return_type: T, fields: &Vec<Field>) -> Tokens {
    if fields.len() == 1 {
        quote!(#return_type(original))
    } else {
        let field_names = &number_idents(fields.len());
        quote!(#return_type(#(original.#field_names),*))
    }
}

fn struct_from(input: &DeriveInput, fields: &Vec<Field>) -> Tokens {
    let input_type = &input.ident;
    let body = struct_body(input_type, fields);
    into_from_impl(input, fields, body)
}

fn struct_body<T: ToTokens>(return_type: T, fields: &Vec<Field>) -> Tokens {
    if fields.len() == 1 {
        let field_name = &fields[0].ident;
        quote!(#return_type{#field_name: original})
    } else {
        let argument_field_names = &number_idents(fields.len());
        let field_names = &field_idents(fields);
        quote!(#return_type{#(#field_names: original.#argument_field_names),*})
    }
}


fn enum_from(input: &DeriveInput, variants: &Vec<Variant>) -> Tokens {
    let mut type_signature_counts = HashMap::new();
    let input_type = &input.ident;

    for variant in variants {
        match variant.data {
            VariantData::Tuple(ref fields) |
            VariantData::Struct(ref fields) => {
                let original_types = get_field_types(fields);
                let counter = type_signature_counts.entry(original_types).or_insert(0);
                *counter += 1;
            }
            VariantData::Unit => {
                let counter = type_signature_counts.entry(vec![]).or_insert(0);
                *counter += 1;
            }
        }
    }

    let mut tokens = Tokens::new();

    for variant in variants.iter() {
        match variant.data {

            VariantData::Tuple(ref fields) => {
                let original_types = get_field_types(fields);

                if *type_signature_counts.get(&original_types).unwrap() == 1 {
                    let variant_ident = &variant.ident;
                    let body = tuple_body(quote!(#input_type::#variant_ident), fields);
                    tokens.append(&simple_from_impl(input, fields, body).to_string());
                }
            }

            VariantData::Struct(ref fields) => {
                let original_types = get_field_types(fields);

                if *type_signature_counts.get(&original_types).unwrap() == 1 {
                    let variant_ident = &variant.ident;
                    let body = struct_body(quote!(#input_type::#variant_ident), fields);
                    tokens.append(&simple_from_impl(input, fields, body).to_string());
                }
            }
            VariantData::Unit => {
                if *type_signature_counts.get(&vec![]).unwrap() == 1 {
                    let variant_ident = &variant.ident;
                    let body = struct_body(quote!(#input_type::#variant_ident), &vec![]);
                    tokens.append(&simple_from_impl(input, &vec![], body).to_string());
                }
            }
        }
    }
    tokens
}<|MERGE_RESOLUTION|>--- conflicted
+++ resolved
@@ -1,13 +1,8 @@
 use std::collections::HashMap;
 
 use quote::{Tokens, ToTokens};
-<<<<<<< HEAD
-use syn::{Body, Field, Variant, VariantData, MacroInput, Ident, TyParam, parse_ty_param_bound};
+use syn::{Body, Field, Variant, VariantData, DeriveInput, Ident, TyParam, parse_ty_param_bound};
 use utils::{number_idents, numbered_vars, get_field_types, field_idents};
-=======
-use syn::{Body, Field, Variant, VariantData, DeriveInput};
-use utils::{number_idents, get_field_types, field_idents};
->>>>>>> 42b580ba
 
 
 /// Provides the hook to expand `#[derive(From)]` into an implementation of `From`
@@ -20,11 +15,7 @@
     }
 }
 
-<<<<<<< HEAD
-pub fn simple_from_impl<T: ToTokens>(input: &MacroInput, fields: &Vec<Field>, body: T) -> Tokens {
-=======
-pub fn from_impl<T: ToTokens>(input: &DeriveInput, fields: &Vec<Field>, body: T) -> Tokens {
->>>>>>> 42b580ba
+pub fn simple_from_impl<T: ToTokens>(input: &DeriveInput, fields: &Vec<Field>, body: T) -> Tokens {
     let (impl_generics, ty_generics, where_clause) = input.generics.split_for_impl();
     let input_type = &input.ident;
     let original_types = &get_field_types(fields);
@@ -39,8 +30,7 @@
     }
 }
 
-<<<<<<< HEAD
-pub fn into_from_impl<T: ToTokens>(input: &MacroInput, fields: &Vec<Field>, body: T) -> Tokens {
+pub fn into_from_impl<T: ToTokens>(input: &DeriveInput, fields: &Vec<Field>, body: T) -> Tokens {
     let mut generics = input.generics.clone();
     let input_type = &input.ident;
     let original_types = &get_field_types(fields);
@@ -70,10 +60,7 @@
     }
 }
 
-fn tuple_from(input: &MacroInput, fields: &Vec<Field>) -> Tokens {
-=======
 fn tuple_from(input: &DeriveInput, fields: &Vec<Field>) -> Tokens {
->>>>>>> 42b580ba
     let input_type = &input.ident;
     let body = tuple_body(input_type, fields);
     into_from_impl(input, fields, body)
